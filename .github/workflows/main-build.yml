name: Java Agent Main Build
on:
  push:
    branches:
      - main
      - "release/v*"
env:
  AWS_DEFAULT_REGION: us-east-1
  TEST_TAG: public.ecr.aws/aws-observability/adot-autoinstrumentation-java:test
  STAGING_ECR_REGISTRY: 611364707713.dkr.ecr.us-west-2.amazonaws.com
  STAGING_ECR_REPOSITORY: adot-autoinstrumentation-java-operator-staging
  TESTING_FRAMEWORK_REPO: aws-observability/aws-otel-test-framework
  NUM_BATCHES: 2
  DDB_TABLE_NAME: BatchTestCache

concurrency:
  group: java-agent-main-build
  cancel-in-progress: false

permissions:
  id-token: write
  contents: read

jobs:
  testpatch:
    name: Test patches applied to dependencies
<<<<<<< HEAD
    runs-on: ubuntu-latest
=======
    runs-on: aws-otel-java-instrumentation_ubuntu-latest_32-core
    if: ${{ startsWith(github.ref_name, 'release/v') }}
>>>>>>> 203cbaab
    steps:
      - uses: actions/checkout@v4
      - uses: actions/setup-java@v4
        with:
          java-version: 17
          distribution: temurin
      # vaadin 14 tests fail with node 18
      - name: Set up Node
        uses: actions/setup-node@v4
        with:
          node-version: 16

      # vaadin tests use pnpm
      - name: Cache pnpm modules
        uses: actions/cache@v3
        with:
          path: ~/.pnpm-store
          key: ${{ runner.os }}-test-cache-pnpm-modules
      - uses: gradle/wrapper-validation-action@v1
      - uses: ./.github/actions/patch-dependencies
        with:
          run_tests: "true"
          gpg_private_key: ${{ secrets.GPG_PRIVATE_KEY }}
          gpg_password: ${{ secrets.GPG_PASSPHRASE }}

  build:
    runs-on: ubuntu-latest
    outputs:
      java_agent_tag: ${{ steps.java_agent_versioning.outputs.STAGING_TAG}}
      staging-image-name: ${{ steps.imageNameOutput.outputs.imageName }}
    steps:
      - uses: actions/checkout@v4
        with:
          fetch-depth: 0
      - uses: actions/setup-java@v4
        with:
          java-version: 17
          distribution: temurin

        # cache local patch outputs
      - name: Cache local Maven repository
        uses: actions/cache@v3
        with:
          path: |
            ~/.m2/repository/io/opentelemetry/
          key: ${{ runner.os }}-maven-local-${{ hashFiles('.github/patches/opentelemetry-java*.patch') }}

      - name: Publish patched dependencies to maven local
        uses: ./.github/actions/patch-dependencies
        with:
          gpg_private_key: ${{ secrets.GPG_PRIVATE_KEY }}
          gpg_password: ${{ secrets.GPG_PASSPHRASE }}

      - uses: gradle/wrapper-validation-action@v1

      - name: Configure AWS Credentials
        uses: aws-actions/configure-aws-credentials@v4
        with:
          role-to-assume: ${{ secrets.AWS_ASSUME_ROLE_ARN }}
          aws-region: ${{ env.AWS_DEFAULT_REGION }}

      - name: Log in to AWS ECR
        uses: docker/login-action@v3
        with:
          registry: public.ecr.aws

      - name: Build snapshot with Gradle
        uses: gradle/gradle-build-action@v2
        with:
          arguments: build integrationTests snapshot --stacktrace -PenableCoverage=true -PlocalDocker=true
        env:
          PUBLISH_USERNAME: ${{ secrets.PUBLISH_USERNAME }}
          PUBLISH_PASSWORD: ${{ secrets.PUBLISH_PASSWORD }}
          GPG_PRIVATE_KEY: ${{ secrets.GPG_PRIVATE_KEY }}
          GPG_PASSPHRASE: ${{ secrets.GPG_PASSPHRASE }}

      - name: Pull base image of Contract Tests Sample Apps
        run: docker pull public.ecr.aws/docker/library/amazoncorretto:17-alpine

      - name: Run contract tests
        uses: gradle/gradle-build-action@v2
        with:
          arguments: contractTests -PlocalDocker=true

      - name: Get current version
        shell: bash
        run: |
          echo "ADOT_JAVA_VERSION=$(./gradlew printVersion -q )" >> $GITHUB_ENV

      - name: Build and push Sample-Apps without Auto-Instrumentation Agent
        uses: gradle/gradle-build-action@v2
        with:
          arguments: jibBuildWithoutAgent
        env:
          COMMIT_HASH: ${{ github.sha }}

      - name: Set up QEMU
        uses: docker/setup-qemu-action@v3

      - name: Set up Docker Buildx
        uses: docker/setup-buildx-action@v3

      - name: Build image for testing
        uses: docker/build-push-action@v5
        with:
          push: false
          build-args: "ADOT_JAVA_VERSION=${{ env.ADOT_JAVA_VERSION }}"
          context: .
          platforms: linux/amd64
          tags: ${{ env.TEST_TAG }}
          load: true

      - name: Test docker image
        shell: bash
        run: .github/scripts/test-adot-javaagent-image.sh "${{ env.TEST_TAG }}" "${{ env.ADOT_JAVA_VERSION }}"

      - name: Upload to GitHub Actions
        uses: actions/upload-artifact@v3
        with:
          name: aws-opentelemetry-agent.jar
          path: otelagent/build/libs/aws-opentelemetry-agent-*.jar

      - name: Get ADOT_JAVA_AGENT Image Tag
        id: java_agent_versioning
        run: |
          shortsha="$(git rev-parse --short HEAD)"
          java_agent_tag=${{ env.ADOT_JAVA_VERSION }}-$shortsha
          echo "STAGING_TAG=$java_agent_tag" >> $GITHUB_OUTPUT

      - name: Configure AWS Credentials
        uses: aws-actions/configure-aws-credentials@v4
        with:
          role-to-assume: ${{ secrets.JAVA_INSTRUMENTATION_SNAPSHOT_ECR }}
          aws-region: us-west-2

      - name: Login to private staging ecr
        uses: docker/login-action@v3
        with:
          registry: ${{ env.STAGING_ECR_REGISTRY }}
        env:
          AWS_REGION: us-west-2

      - name: Build and push staging image for e2e integration test
        uses: docker/build-push-action@v5
        with:
          push: true
          build-args: "ADOT_JAVA_VERSION=${{ env.ADOT_JAVA_VERSION }}"
          context: .
          platforms: linux/amd64,linux/arm64
          tags: |
            ${{ env.STAGING_ECR_REGISTRY }}/${{ env.STAGING_ECR_REPOSITORY }}:${{ steps.java_agent_versioning.outputs.STAGING_TAG }}

      - name: Set image name to output
        id: imageNameOutput
        run: echo "imageName=${{ env.STAGING_ECR_REGISTRY }}/${{ env.STAGING_ECR_REPOSITORY }}:${{ steps.java_agent_versioning.outputs.STAGING_TAG }}" >> "$GITHUB_OUTPUT"

  create-test-ref:
    runs-on: ubuntu-latest
    outputs:
      testRef: ${{ steps.setRef.outputs.ref }}
    steps:
      - name: Set testRef output
        id: setRef
        run: |
          if [[ ${{ github.ref_name }} == release/v* ]]; then
            echo "ref=java-${{ github.ref_name }}" >> $GITHUB_OUTPUT
          else
            echo "ref=terraform" >> $GITHUB_OUTPUT
          fi

  # job to build testbatches for e2e integration test
  get-testing-suites:
    runs-on: ubuntu-latest
    needs: [build, create-test-ref]
    outputs:
      test-case-batch-key: ${{ steps.set-batches.outputs.batch-keys }}
      test-case-batch-value: ${{ steps.set-batches.outputs.batch-values }}
    steps:
      - name: Checkout
        uses: actions/checkout@v4
        with:
          repository: ${{ env.TESTING_FRAMEWORK_REPO }}
          path: testing-framework
          ref: ${{ needs.create-test-ref.outputs.testRef }}

      - name: Checkout
        uses: actions/checkout@v4
        with:
          fetch-depth: 0
          path: aws-otel-java-instrumentation

      - name: Set up Go 1.x
        uses: actions/setup-go@v4
        with:
          go-version: '~1.18.9'

      - name: Create test batch key values
        id: set-batches
        run: |
          cd testing-framework/tools/batchTestGenerator
          go build
          ./batchTestGenerator github --testCaseFilePath=$GITHUB_WORKSPACE/aws-otel-java-instrumentation/.github/workflows/testcases.json --maxBatch=${{ env.NUM_BATCHES }} \
            --include=EKS_ADOT_OPERATOR,EKS_ADOT_OPERATOR_ARM64

      - name: List testing suites
        run: |
          echo ${{ steps.set-batches.outputs.batch-keys }}
          echo ${{ steps.set-batches.outputs.batch-values }}

  # job to run the e2e integration tests
  run-batch-job:
    runs-on: ubuntu-latest
    needs: [build, create-test-ref, get-testing-suites]
    strategy:
      fail-fast: false
      matrix: ${{ fromJson(needs.get-testing-suites.outputs.test-case-batch-key) }}

    steps:
      # required for versioning
      - name: Checkout
        uses: actions/checkout@v4
        with:
          fetch-depth: 0
          path: aws-otel-java-instrumentation

      - name: Set up JDK 11
        uses: actions/setup-java@v4
        with:
          distribution: 'zulu'
          java-version: '11'

      - name: Set up terraform
        uses: hashicorp/setup-terraform@v3
        with:
          terraform_version: "~1.5"

      - name: Configure AWS Credentials
        uses: aws-actions/configure-aws-credentials@v4
        with:
          role-to-assume: ${{ secrets.JAVA_INSTRUMENTATION_INTEG_TEST_ARN}}
          aws-region: us-west-2
          # 4 hours
          role-duration-seconds: 14400

      - name: Checkout testing framework
        uses: actions/checkout@v4
        with:
          repository: ${{ env.TESTING_FRAMEWORK_REPO }}
          path: testing-framework
          ref: ${{ needs.create-test-ref.outputs.testRef }}

      - name: create test-case-batch file
        run: |
          jsonStr='${{ needs.get-testing-suites.outputs.test-case-batch-value }}'
          jsonStr="$(jq -r '.${{ matrix.BatchKey }} | join("\n")' <<< "${jsonStr}")"
          echo "$jsonStr" >> testing-framework/terraform/test-case-batch
          cat testing-framework/terraform/test-case-batch

      - name: Get TTL_DATE for cache
        id: date
        run: echo "ttldate=$(date -u -d "+7 days" +%s)" >> $GITHUB_OUTPUT

      - name: run tests
        run: |
          export TTL_DATE=${{ steps.date.outputs.ttldate }} 
          export TF_VAR_java_auto_instrumentation_tag=${{ needs.build.outputs.java_agent_tag }}
          export TF_VAR_java_auto_instrumentation_repository="${{ env.STAGING_ECR_REGISTRY }}/${{ env.STAGING_ECR_REPOSITORY }}"
          export DDB_BATCH_CACHE_SK=${{ needs.build.outputs.java_agent_tag }}
          cd testing-framework/terraform
          make execute-batch-test

      - name: output cache misses
        if: ${{ failure() }}
        run: |
          export DDB_BATCH_CACHE_SK=${{ needs.build.outputs.java_agent_tag }}
          cd testing-framework/terraform
          make checkCacheHits

      # This is here just in case workflow cancel
      # We first kill terraform processes to ensure that no state
      # file locks are being held from SIGTERMS dispatched in previous
      # steps.
      - name: Destroy resources
        if: ${{ cancelled() }}
        shell: bash {0}
        run: |
          ps -ef | grep terraform | grep -v grep | awk '{print $2}' | xargs -n 1 kill
          cd testing-framework/terraform
          make terraformCleanup


  build_Images_For_Testing_Sample_App_With_Java_Agent:
    runs-on: ubuntu-latest
    needs: build
    steps:
      - uses: actions/checkout@v4
        with:
          fetch-depth: 0

      - uses: actions/setup-java@v4
        with:
          java-version: 17
          distribution: temurin

        # cache local patch outputs
      - name: Cache local Maven repository
        uses: actions/cache@v3
        with:
          path: |
            ~/.m2/repository/io/opentelemetry/
          key: ${{ runner.os }}-maven-local-${{ hashFiles('.github/patches/opentelemetry-java*.patch') }}

      - uses: gradle/wrapper-validation-action@v1

      - name: Configure AWS Credentials
        uses: aws-actions/configure-aws-credentials@v4
        with:
          role-to-assume: ${{ secrets.AWS_ASSUME_ROLE_ARN }}
          aws-region: ${{ env.AWS_DEFAULT_REGION }}

      - name: Log in to AWS ECR
        uses: docker/login-action@v3
        with:
          registry: public.ecr.aws

      - name: Build and push agent and testing docker images with Gradle
        uses: gradle/gradle-build-action@v2
        with:
          arguments: jib
        env:
          COMMIT_HASH: ${{ github.sha }}

      - uses: codecov/codecov-action@v3

  test_Spring_App_With_Java_Agent:
    name: Test Spring App with AWS OTel Java agent
    needs: build_Images_For_Testing_Sample_App_With_Java_Agent
    runs-on: ubuntu-latest

    steps:
      - uses: actions/checkout@v4

      - uses: actions/setup-java@v4
        with:
          java-version: 17
          distribution: 'temurin'
      - name: Configure AWS Credentials
        uses: aws-actions/configure-aws-credentials@v4
        with:
          role-to-assume: ${{ secrets.AWS_ASSUME_ROLE_ARN }}
          aws-region: ${{ env.AWS_DEFAULT_REGION }}
      - name: Log in to AWS ECR
        uses: docker/login-action@v3
        with:
          registry: public.ecr.aws

      - name: Run test containers
        run: docker-compose up --abort-on-container-exit
        working-directory: .github/collector
        env:
          INSTANCE_ID: ${{ github.run_id }}-${{ github.run_number }}
          LISTEN_ADDRESS: 0.0.0.0:8080
          APP_IMAGE: public.ecr.aws/aws-otel-test/aws-otel-java-springboot:${{ github.sha }}
          VALIDATOR_COMMAND: -c springboot-otel-trace-metric-validation.yml --endpoint http://app:8080 --metric-namespace aws-otel-integ-test -t ${{ github.run_id }}-${{ github.run_number }}

  test_Spark_App_With_Java_Agent:
    name: Test Spark App with AWS OTel Java agent
    needs: build_Images_For_Testing_Sample_App_With_Java_Agent
    runs-on: ubuntu-latest

    steps:
      - uses: actions/checkout@v4

      - uses: actions/setup-java@v4
        with:
          java-version: 17
          distribution: 'temurin'
      - name: Configure AWS Credentials
        uses: aws-actions/configure-aws-credentials@v4
        with:
          role-to-assume: ${{ secrets.AWS_ASSUME_ROLE_ARN }}
          aws-region: ${{ env.AWS_DEFAULT_REGION }}
      - name: Log in to AWS ECR
        uses: docker/login-action@v3
        with:
          registry: public.ecr.aws

      - name: Run test containers
        run: docker-compose up --abort-on-container-exit
        working-directory: .github/collector
        env:
          INSTANCE_ID: ${{ github.run_id }}-${{ github.run_number }}
          LISTEN_ADDRESS: 0.0.0.0:4567
          APP_IMAGE: public.ecr.aws/aws-otel-test/aws-otel-java-spark:${{ github.sha }}
          VALIDATOR_COMMAND: -c spark-otel-trace-metric-validation.yml --endpoint http://app:4567 --metric-namespace aws-otel-integ-test -t ${{ github.run_id }}-${{ github.run_number }}

  test_Spark_AWS_SDK_V1_App_With_Java_Agent:
    name: Test Spark App (AWS SDK v1) with AWS OTel Java agent
    needs: build_Images_For_Testing_Sample_App_With_Java_Agent
    runs-on: ubuntu-latest

    steps:
      - uses: actions/checkout@v4

      - uses: actions/setup-java@v4
        with:
          java-version: 17
          distribution: 'temurin'
      - name: Configure AWS Credentials
        uses: aws-actions/configure-aws-credentials@v4
        with:
          role-to-assume: ${{ secrets.AWS_ASSUME_ROLE_ARN }}
          aws-region: ${{ env.AWS_DEFAULT_REGION }}
      - name: Log in to AWS ECR
        uses: docker/login-action@v3
        with:
          registry: public.ecr.aws

      - name: Run test containers
        run: docker-compose up --abort-on-container-exit
        working-directory: .github/collector
        env:
          INSTANCE_ID: ${{ github.run_id }}-${{ github.run_number }}
          LISTEN_ADDRESS: 0.0.0.0:4567
          APP_IMAGE: public.ecr.aws/aws-otel-test/aws-otel-java-spark-awssdkv1:${{ github.sha }}
          VALIDATOR_COMMAND: -c spark-otel-trace-metric-validation.yml --endpoint http://app:4567 --metric-namespace aws-otel-integ-test -t ${{ github.run_id }}-${{ github.run_number }}

  e2e-test:
    concurrency:
      group: e2e-adot-test
      cancel-in-progress: false
    needs: build
    uses: ./.github/workflows/appsignals-e2e-eks-test.yml
    secrets: inherit
    with:
      aws-region: us-east-1
      test-cluster-name: "e2e-adot-test"
      appsignals-adot-image-name: ${{ needs.build.outputs.staging-image-name }}
      caller-workflow-name: 'main-build'

  publish-build-status:
    needs: [test_Spring_App_With_Java_Agent, test_Spark_App_With_Java_Agent, test_Spark_AWS_SDK_V1_App_With_Java_Agent, run-batch-job]
    if: ${{ always() }}
    uses: ./.github/workflows/publish-status.yml
    with:
      namespace: 'ADOT/GitHubActions'
      repository: ${{ github.repository }}
      branch: ${{ github.ref_name }}
      workflow: main-build
      success: ${{ needs.test_Spring_App_With_Java_Agent.result == 'success'  &&
                   needs.test_Spark_App_With_Java_Agent.result == 'success'  &&
                   needs.test_Spark_AWS_SDK_V1_App_With_Java_Agent.result == 'success' &&
                   needs.run-batch-job.result == 'success' }}
      region: us-west-2
    secrets:
      roleArn: ${{ secrets.METRICS_ROLE_ARN }}<|MERGE_RESOLUTION|>--- conflicted
+++ resolved
@@ -24,12 +24,7 @@
 jobs:
   testpatch:
     name: Test patches applied to dependencies
-<<<<<<< HEAD
-    runs-on: ubuntu-latest
-=======
     runs-on: aws-otel-java-instrumentation_ubuntu-latest_32-core
-    if: ${{ startsWith(github.ref_name, 'release/v') }}
->>>>>>> 203cbaab
     steps:
       - uses: actions/checkout@v4
       - uses: actions/setup-java@v4
